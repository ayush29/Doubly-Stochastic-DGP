# Copyright 2017 Hugh Salimbeni
#
# Licensed under the Apache License, Version 2.0 (the "License");
# you may not use this file except in compliance with the License.
# You may obtain a copy of the License at
#
# http://www.apache.org/licenses/LICENSE-2.0
#
# Unless required by applicable law or agreed to in writing, software
# distributed under the License is distributed on an "AS IS" BASIS,
# WITHOUT WARRANTIES OR CONDITIONS OF ANY KIND, either express or implied.
# See the License for the specific language governing permissions and
# limitations under the License.

import tensorflow as tf
import numpy as np

from gpflow.params import DataHolder, Minibatch
from gpflow import autoflow, params_as_tensors, ParamList
from gpflow.models.model import Model
from gpflow.mean_functions import Identity, Linear
from gpflow.mean_functions import Zero
from gpflow.quadrature import mvhermgauss
from gpflow.likelihoods import Gaussian
from gpflow import settings
float_type = settings.float_type

from doubly_stochastic_dgp.utils import reparameterize

from doubly_stochastic_dgp.utils import BroadcastingLikelihood
from doubly_stochastic_dgp.layer_initializations import init_layers_linear
from doubly_stochastic_dgp.layers import GPR_Layer, SGPMC_Layer, GPMC_Layer, SVGP_Layer


class DGP_Base(Model):
    """
    The base class for Deep Gaussian process models.

    Implements a Monte-Carlo variational bound and convenience functions.

    """
    def __init__(self, X, Y, likelihood, layers,
                 minibatch_size=None,
<<<<<<< HEAD
                 num_samples=1,num_data=None):
        Model.__init__(self)
=======
                 num_samples=1, **kwargs):
        Model.__init__(self, **kwargs)
>>>>>>> 38c61bae
        self.num_samples = num_samples

        self.num_data = num_data or X.shape[0]
        if minibatch_size:
            self.X = Minibatch(X, minibatch_size, seed=0)
            self.Y = Minibatch(Y, minibatch_size, seed=0)
        else:
            self.X = DataHolder(X)
            self.Y = DataHolder(Y)

        self.likelihood = BroadcastingLikelihood(likelihood)

        self.layers = ParamList(layers)

    @params_as_tensors
    def propagate(self, X, full_cov=False, S=1, zs=None):
        sX = tf.tile(tf.expand_dims(X, 0), [S, 1, 1])

        Fs, Fmeans, Fvars = [], [], []

        F = sX
        zs = zs or [None, ] * len(self.layers)
        for layer, z in zip(self.layers, zs):
            F, Fmean, Fvar = layer.sample_from_conditional_with_input_prop(F, z=z, full_cov=full_cov)

            Fs.append(F)
            Fmeans.append(Fmean)
            Fvars.append(Fvar)

        return Fs, Fmeans, Fvars

    @params_as_tensors
    def _build_predict(self, X, full_cov=False, S=1):
        Fs, Fmeans, Fvars = self.propagate(X, full_cov=full_cov, S=S)
        return Fmeans[-1], Fvars[-1]

    def E_log_p_Y(self, X, Y):
        """
        Calculate the expectation of the data log likelihood under the variational distribution
         with MC samples
        """
        Fmean, Fvar = self._build_predict(X, full_cov=False, S=self.num_samples)
        var_exp = self.likelihood.variational_expectations(Fmean, Fvar, Y)  # S, N, D
        return tf.reduce_mean(var_exp, 0)  # N, D

    @params_as_tensors
    def _build_likelihood(self):
        L = tf.reduce_sum(self.E_log_p_Y(self.X, self.Y))
        KL = tf.reduce_sum([layer.KL() for layer in self.layers])
        scale = tf.cast(self.num_data, float_type)
        scale /= tf.cast(tf.shape(self.X)[0], float_type)  # minibatch size
        return L * scale - KL

    @autoflow((float_type, [None, None]), (tf.int32, []))
    def predict_f(self, Xnew, num_samples):
        return self._build_predict(Xnew, full_cov=False, S=num_samples)

    @autoflow((float_type, [None, None]), (tf.int32, []))
    def predict_f_full_cov(self, Xnew, num_samples):
        return self._build_predict(Xnew, full_cov=True, S=num_samples)

    @autoflow((float_type, [None, None]), (tf.int32, []))
    def predict_all_layers(self, Xnew, num_samples):
        return self.propagate(Xnew, full_cov=False, S=num_samples)

    @autoflow((float_type, [None, None]), (tf.int32, []))
    def predict_all_layers_full_cov(self, Xnew, num_samples):
        return self.propagate(Xnew, full_cov=True, S=num_samples)

    @autoflow((float_type, [None, None]), (tf.int32, []))
    def predict_y(self, Xnew, num_samples):
        Fmean, Fvar = self._build_predict(Xnew, full_cov=False, S=num_samples)
        return self.likelihood.predict_mean_and_var(Fmean, Fvar)

    @autoflow((float_type, [None, None]), (float_type, [None, None]), (tf.int32, []))
    def predict_density(self, Xnew, Ynew, num_samples):
        Fmean, Fvar = self._build_predict(Xnew, full_cov=False, S=num_samples)
        l = self.likelihood.predict_density(Fmean, Fvar, Ynew)
        log_num_samples = tf.log(tf.cast(num_samples, float_type))
        return tf.reduce_logsumexp(l - log_num_samples, axis=0)


class DGP_Quad(DGP_Base):
    """
    A DGP with quadrature instead of MC sampling. This scales exponentially in the sum of the inner layer dims
    
    The key ref is:
    [in progress]
    
    """
    def __init__(self, *args, H=20, **kwargs):
        DGP_Base.__init__(self, *args, **kwargs)
        self.H = H

        # set up the quadrature points
        self.H = H
        self.D_quad = sum([layer.q_mu.shape[1] for layer in self.layers[:-1]])
        gh_x, gh_w = mvhermgauss(H, self.D_quad)
        gh_x *= 2. ** 0.5  # H**quad_dims, quad_dims
        self.gh_w = gh_w * np.pi ** (-0.5 * self.D_quad)  # H**quad_dims

        # split z into each layer, to work with the loop over layers
        # the shape is S, 1, D as this will broadcast correctly with S,N,D (never used with full cov)
        s, e = 0, 0
        self.gh_x = []
        for layer in self.layers[:-1]:
            e += layer.q_mu.shape[1]
            self.gh_x.append(gh_x[:, None, s:e])
            s += layer.q_mu.shape[1]

        # finish with zeros (we don't need to do quadrature over the final layer and this will never get used
        self.gh_x.append(tf.zeros((1, 1, 1), dtype=settings.float_type))

    def E_log_p_Y(self, X, Y):
        """
        Calculate the expectation of the data log likelihood under the variational distribution
         with quadrature 
        """
        _, Fmeans, Fvars = self.propagate(X, zs=self.gh_x, full_cov=False, S=self.H**self.D_quad)
        var_exp = self.likelihood.variational_expectations(Fmeans[-1], Fvars[-1], Y)  # S, N, D
        return tf.reduce_sum(var_exp * self.gh_w[:, None, None], 0)  # N, D
        # return tf.reduce_logsumexp(var_exp + np.log(self.gh_w)[:, None, None], 0)  # N, D


class DGP(DGP_Base):
    """
    This is the Doubly-Stochastic Deep GP, with linear/identity mean functions at each layer.

    The key reference is

    ::
      @inproceedings{salimbeni2017doubly,
        title={Doubly Stochastic Variational Inference for Deep Gaussian Processes},
        author={Salimbeni, Hugh and Deisenroth, Marc},
        booktitle={NIPS},
        year={2017}
      }

    """
    def __init__(self, X, Y, Z, kernels, likelihood,
                 num_outputs=None,
                 mean_function=Zero(),  # the final layer mean function,
                 white=False,
                 **kwargs):
<<<<<<< HEAD
        Model.__init__(self)
        num_outputs = num_outputs or Y.shape[1]

        # init the layers
        layers = []

        # inner layers
        X_running, Z_running = X.copy(), Z.copy()
        for kern_in, kern_out in zip(kernels[:-1], kernels[1:]):
            dim_in = kern_in.input_dim
            dim_out = kern_out.input_dim

            if dim_in == dim_out:
                mf = Identity()

            else:
                if dim_in > dim_out:  # stepping down, use the pca projection
                    _, _, V = np.linalg.svd(X_running, full_matrices=False)
                    W = V[:dim_out, :].T

                else:  # pad with zeros
                    zeros = np.zeros((dim_in, dim_out - dim_in))
                    W = np.concatenate([np.eye(dim_in), zeros], 1)

                mf = Linear(W)
                mf.set_trainable(False)

            layers.append(SVGP_Layer(kern_in, Z_running, dim_out, mf))

            if dim_in != dim_out:
                Z_running = Z_running.dot(W)
                X_running = X_running.dot(W)

=======
        layers = init_layers_linear(X, Y, Z, kernels,
                                    num_outputs=num_outputs,
                                    mean_function=mean_function,
                                    white=white)
>>>>>>> 38c61bae

        DGP_Base.__init__(self, X, Y, likelihood, layers, **kwargs)

<|MERGE_RESOLUTION|>--- conflicted
+++ resolved
@@ -41,13 +41,9 @@
     """
     def __init__(self, X, Y, likelihood, layers,
                  minibatch_size=None,
-<<<<<<< HEAD
-                 num_samples=1,num_data=None):
-        Model.__init__(self)
-=======
-                 num_samples=1, **kwargs):
+                 num_samples=1, num_data=None,
+                 **kwargs):
         Model.__init__(self, **kwargs)
->>>>>>> 38c61bae
         self.num_samples = num_samples
 
         self.num_data = num_data or X.shape[0]
@@ -71,7 +67,7 @@
         F = sX
         zs = zs or [None, ] * len(self.layers)
         for layer, z in zip(self.layers, zs):
-            F, Fmean, Fvar = layer.sample_from_conditional_with_input_prop(F, z=z, full_cov=full_cov)
+            F, Fmean, Fvar = layer.sample_from_conditional(F, z=z, full_cov=full_cov)
 
             Fs.append(F)
             Fmeans.append(Fmean)
@@ -190,48 +186,9 @@
     def __init__(self, X, Y, Z, kernels, likelihood,
                  num_outputs=None,
                  mean_function=Zero(),  # the final layer mean function,
-                 white=False,
-                 **kwargs):
-<<<<<<< HEAD
-        Model.__init__(self)
-        num_outputs = num_outputs or Y.shape[1]
-
-        # init the layers
-        layers = []
-
-        # inner layers
-        X_running, Z_running = X.copy(), Z.copy()
-        for kern_in, kern_out in zip(kernels[:-1], kernels[1:]):
-            dim_in = kern_in.input_dim
-            dim_out = kern_out.input_dim
-
-            if dim_in == dim_out:
-                mf = Identity()
-
-            else:
-                if dim_in > dim_out:  # stepping down, use the pca projection
-                    _, _, V = np.linalg.svd(X_running, full_matrices=False)
-                    W = V[:dim_out, :].T
-
-                else:  # pad with zeros
-                    zeros = np.zeros((dim_in, dim_out - dim_in))
-                    W = np.concatenate([np.eye(dim_in), zeros], 1)
-
-                mf = Linear(W)
-                mf.set_trainable(False)
-
-            layers.append(SVGP_Layer(kern_in, Z_running, dim_out, mf))
-
-            if dim_in != dim_out:
-                Z_running = Z_running.dot(W)
-                X_running = X_running.dot(W)
-
-=======
+                 white=False, **kwargs):
         layers = init_layers_linear(X, Y, Z, kernels,
                                     num_outputs=num_outputs,
                                     mean_function=mean_function,
                                     white=white)
->>>>>>> 38c61bae
-
         DGP_Base.__init__(self, X, Y, likelihood, layers, **kwargs)
-
